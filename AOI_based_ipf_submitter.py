import json
import os
import requests
import dateutil.parser
from datetime import datetime, timedelta
import elasticsearch
from hysds.celery import app
from hysds_commons.job_utils import submit_mozart_job

BASE_PATH = os.path.dirname(__file__)

es_url = app.conf["GRQ_ES_URL"]
ES = elasticsearch.Elasticsearch(es_url)

job_types = {
    "asf": "job-ipf-scraper-asf",
    "scihub": "job-ipf-scraper-scihub"
}

job_queues = {
    "asf": "ipf-scraper-asf",
    "scihub": "ipf-scraper-scihub"
}


def get_non_ipf_acquisitions(location, start_time, end_time):
    """
    This function would query for all the acquisitions that
    temporally and spatially overlap with the AOI
    :param location:
    :param start_time:
    :param end_time:
    :return:
    """
    index = "grq_v2.0_acquisition-s1-iw_slc"
    query = {
        "query": {
            "filtered": {
                "filter": {
                    "geo_shape": {
                        "location": {
                            "shape": location
                        }
                    }
                },
                "query": {
                    "bool": {
                        "must": [
                            {
                                "range": {
                                    "metadata.sensingStart": {
                                        "to": end_time,
                                        "from": start_time
                                    }
                                }
                            }
                        ]
                    }
                }
            }
        }
    }

    acq_list = []
    rest_url = es_url[:-1] if es_url.endswith('/') else es_url
    url = "{}/{}/_search?search_type=scan&scroll=60&size=10000".format(rest_url, index)
    r = requests.post(url, data=json.dumps(query))
    r.raise_for_status()
    scan_result = r.json()
    count = scan_result['hits']['total']
    if count == 0:
        return []
    if '_scroll_id' not in scan_result:
        print("_scroll_id not found in scan_result. Returning empty array for the query :\n%s" % query)
        return []
    scroll_id = scan_result['_scroll_id']
    hits = []
    while True:
        r = requests.post('%s/_search/scroll?scroll=60m' % rest_url, data=scroll_id)
        res = r.json()
        scroll_id = res['_scroll_id']
        if len(res['hits']['hits']) == 0:
            break
        hits.extend(res['hits']['hits'])

    for item in hits:
        ipf_version = item.get("_source").get("metadata").get("processing_version")
        if ipf_version is None:
            acq_info = dict()
            acq_info["id"] = item.get("_id")
            acq_info["metadata"] = item.get("_source").get("metadata")
            acq_list.append(acq_info)

    return acq_list


<<<<<<< HEAD
def submit_ipf_scraper(acq, release):
=======
def submit_ipf_scraper(acq, tag, endpoint):
>>>>>>> 80272361
    params = [
        {
            "name": "acq_id",
            "from": "value",
            "value": acq.get("id")
        },
        {
            "name": "acq_met",
            "from": "value",
            "value": acq.get("metadata")
        },
        {
            "name": "index",
            "from": "value",
            "value": "grq_v2.0_acquisition-s1-iw_slc"
        },
        {
            "name": "dataset_type",
            "from": "value",
            "value": "acquisition-S1-IW_SLC"
        },
        {
            "name": "endpoint",
            "from": "value",
            "value": endpoint
        },
        {
            "name": "ds_cfg",
            "from": "value",
            "value": "datasets.json"
        }
    ]

    rule = {
        "rule_name": "ipf_scraper_{}".format(endpoint),
        "queue": job_queues.get(endpoint),
        "priority": '5',
        "kwargs": '{}'
    }

    # based on the

    print('submitting jobs with params:')
    print(json.dumps(params, sort_keys=True, indent=4, separators=(',', ': ')))
    mozart_job_id = submit_mozart_job({}, rule, hysdsio={"id": "internal-temporary-wiring", "params": params,
<<<<<<< HEAD
                                                         "job-specification": "job-ipf_scraper:{}".format(release)},
                                      job_name='job-%s-%s-%s' % ("ipf_scraper", acq.get("id"), "master"),
                                      enable_dedup=False)
=======
                                                         "job-specification": "{}:{}".format(job_types.get(endpoint),tag)},
                                      job_name='%s-%s-%s' % (job_types.get(endpoint), acq.get("id"), tag))
>>>>>>> 80272361
    print("For {} , IPF scrapper Job ID: {}".format(acq.get("id"), mozart_job_id))


if __name__ == "__main__":
    """
    This script will find all acquisitions without IPF versions
    overlapping with a specific AOI. It will then submit IPF scraper
    jobs for each acquisition.
    """

    ctx = json.loads(open("_context.json", "r").read())
    location = ctx.get("spatial_extent")
    start_time = ctx.get("start_time")
    end_time = ctx.get("end_time")
<<<<<<< HEAD
    ipf_scraper_release = ctx.get("ipf_scraper_release")
=======
    tag = ctx.get("container_specification").get("version")
>>>>>>> 80272361
    acqs_list = get_non_ipf_acquisitions(location, start_time, end_time)

    for acq in acqs_list:
<<<<<<< HEAD
        submit_ipf_scraper(acq, ipf_scraper_release)
=======
        print(json.dumps(acq))
        print("Date:" + acq.get("metadata").get("sensingStart"))
        acq_date = acq.get("metadata").get("sensingStart")
        start_time = dateutil.parser.parse(acq_date)
        if start_time.replace(tzinfo=None) < datetime.now() - timedelta(days=1):
            endpoint = "asf"
        else:
            endpoint = "scihub"
        submit_ipf_scraper(acq, tag, endpoint)
>>>>>>> 80272361
<|MERGE_RESOLUTION|>--- conflicted
+++ resolved
@@ -94,11 +94,8 @@
     return acq_list
 
 
-<<<<<<< HEAD
-def submit_ipf_scraper(acq, release):
-=======
+
 def submit_ipf_scraper(acq, tag, endpoint):
->>>>>>> 80272361
     params = [
         {
             "name": "acq_id",
@@ -144,14 +141,8 @@
     print('submitting jobs with params:')
     print(json.dumps(params, sort_keys=True, indent=4, separators=(',', ': ')))
     mozart_job_id = submit_mozart_job({}, rule, hysdsio={"id": "internal-temporary-wiring", "params": params,
-<<<<<<< HEAD
-                                                         "job-specification": "job-ipf_scraper:{}".format(release)},
-                                      job_name='job-%s-%s-%s' % ("ipf_scraper", acq.get("id"), "master"),
-                                      enable_dedup=False)
-=======
                                                          "job-specification": "{}:{}".format(job_types.get(endpoint),tag)},
                                       job_name='%s-%s-%s' % (job_types.get(endpoint), acq.get("id"), tag))
->>>>>>> 80272361
     print("For {} , IPF scrapper Job ID: {}".format(acq.get("id"), mozart_job_id))
 
 
@@ -166,17 +157,10 @@
     location = ctx.get("spatial_extent")
     start_time = ctx.get("start_time")
     end_time = ctx.get("end_time")
-<<<<<<< HEAD
-    ipf_scraper_release = ctx.get("ipf_scraper_release")
-=======
     tag = ctx.get("container_specification").get("version")
->>>>>>> 80272361
     acqs_list = get_non_ipf_acquisitions(location, start_time, end_time)
 
     for acq in acqs_list:
-<<<<<<< HEAD
-        submit_ipf_scraper(acq, ipf_scraper_release)
-=======
         print(json.dumps(acq))
         print("Date:" + acq.get("metadata").get("sensingStart"))
         acq_date = acq.get("metadata").get("sensingStart")
@@ -185,5 +169,4 @@
             endpoint = "asf"
         else:
             endpoint = "scihub"
-        submit_ipf_scraper(acq, tag, endpoint)
->>>>>>> 80272361
+        submit_ipf_scraper(acq, tag, endpoint)