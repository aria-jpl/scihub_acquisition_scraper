--- conflicted
+++ resolved
@@ -40,15 +40,7 @@
 
     print('submitting jobs with params:')
     print(json.dumps(params, sort_keys=True, indent=4, separators=(',', ': ')))
-    mozart_job_id = submit_mozart_job({}, rule, hysdsio={"id": "internal-temporary-wiring", "params": params,
-<<<<<<< HEAD
-                                                         "job-specification": "job-AOI_based_ipf_submitter:release-20190504"},
-                                      job_name='job-%s-%s-%s' % ("ipf_submitter", "global", "release-20190504"),
-=======
-                                                         "job-specification": "job-AOI_based_ipf_submitter:{}".format(release)},
-                                      job_name='job-%s-%s-%s' % ("ipf_submitter", "global", release),
->>>>>>> 44d48e50
-                                      enable_dedup=False)
+    mozart_job_id = submit_mozart_job({}, rule, hysdsio={"id": "internal-temporary-wiring", "params": params, "job-specification": "job-AOI_based_ipf_submitter:{}".format(release)}, job_name='job-%s-%s-%s' % ("ipf_submitter", "global", release), enable_dedup=False)
     print("For {} , IPF Submitter Job ID: {}".format("Global", mozart_job_id))
 
 
@@ -74,9 +66,3 @@
     start_time = "{}Z".format((datetime.utcnow()-timedelta(days=5)).isoformat())
     end_time = "{}Z".format(datetime.utcnow().isoformat())
     submit_global_ipf(global_extent, start_time, end_time, tag)
-
-
-
-
-
-
