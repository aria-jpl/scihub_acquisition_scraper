--- conflicted
+++ resolved
@@ -163,15 +163,9 @@
        if res['track_number'] != (res['orbitNumber']-73)%175+1:
            logger.info("WARNING: Failed to verify S1A relative orbit number and track number. Orbit:{}, Track: {}".format(res.get('orbitNumber', ''), res.get('track_number', '')))
     if res['platform'] == "Sentinel-1B":
-<<<<<<< HEAD
-        if res['trackNumber'] != (res['orbitNumber']-27)%175+1:
-            raise RuntimeError("Failed to verify S1B relative orbit number and track number.")
-
-=======
        if res['track_number'] != (res['orbitNumber']-27)%175+1:
            logger.info("WARNING: Failed to verify S1B relative orbit number and track number. Orbit:{}, Track: {}".format(res.get('orbitNumber', ''), res.get('track_number', '')))
     
->>>>>>> 0e03f87f
 
 def get_dataset_json(met, version):
     """Generated HySDS dataset JSON from met JSON."""
@@ -206,16 +200,7 @@
         json.dump(ds, f, indent=2, sort_keys=True)
     with open(met_file, 'w') as f:
         json.dump(met, f, indent=2, sort_keys=True)
-<<<<<<< HEAD
-
-    # dump manifest
-    #manifest_file = os.path.join(ds_dir, "manifest.safe")
-    #with open(manifest_file, 'w') as f:
-    #    f.write(manifest)
-
-=======
-   
->>>>>>> 0e03f87f
+
     # create browse?
     if browse:
         browse_jpg = os.path.join(ds_dir, "browse.jpg")
@@ -249,39 +234,6 @@
     return requests.head(url)
 
 
-<<<<<<< HEAD
-def get_namespaces(xml):
-    """Take an xml string and return a dict of namespace prefixes to
-       namespaces mapping."""
-
-    nss = {}
-    matches = re.findall(r'\s+xmlns:?(\w*?)\s*=\s*[\'"](.*?)[\'"]', xml)
-    for match in matches:
-        prefix = match[0]; ns = match[1]
-        if prefix == '': prefix = '_default'
-        nss[prefix] = ns
-    return nss
-
-
-def get_manifest(session, info):
-    """Get manifest information."""
-
-    # disable extraction of manifest (takes too long); will be
-    # extracted when needed during standard product pipeline
-    if True: return None
-    else:
-        #logger.info("info: {}".format(json.dumps(info, indent=2)))
-        manifest_url = "{}/Nodes('{}')/Nodes('manifest.safe')/$value".format(info['met']['alternative'],
-                                                                             info['met']['filename'])
-        manifest_url2 = manifest_url.replace('/apihub/', '/dhus/')
-        for url in (manifest_url2, manifest_url):
-            response = session.get(url, verify=False)
-            logger.info("url: %s" % response.url)
-            if response.status_code == 200: break
-        response.raise_for_status()
-        return response.content
-
-=======
 def get_existing_acqs(start_time, end_time, location=False):
     """
     This function would query for all the acquisitions that
@@ -314,7 +266,6 @@
             }
         }
     }
->>>>>>> 0e03f87f
 
     if location:
         geo_shape = {
